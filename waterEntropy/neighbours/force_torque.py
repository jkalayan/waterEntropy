--- conflicted
+++ resolved
@@ -135,11 +135,7 @@
     """
     cov_matrix = np.outer(ft, ft)
     if halve:
-<<<<<<< HEAD
-        cov_matrix = cov_matrix * (halve**2)
-=======
         cov_matrix *= halve**2
->>>>>>> 92725279
     return cov_matrix
 
 
@@ -460,11 +456,7 @@
                 # set the center of mass as the coordinates of the UA
                 center_of_mass = UA.position
                 # calcuate the torques using the custom axes based on bonds
-<<<<<<< HEAD
                 torque = get_torques(
-=======
-                inertia_wieghted_torque = get_torques(
->>>>>>> 92725279
                     molecule, center_of_mass, custom_axes, position_vector
                 )
                 # calcuate the mass weighted forces using the custom axes based on bonds
@@ -473,13 +465,7 @@
                 F_cov_matrix = get_covariance_matrix(
                     mass_weighted_force, scale_covariance
                 )
-<<<<<<< HEAD
                 T_cov_matrix = get_covariance_matrix(torque, scale_covariance)
-=======
-                T_cov_matrix = get_covariance_matrix(
-                    inertia_wieghted_torque, scale_covariance
-                )
->>>>>>> 92725279
                 F_cov_matrices.append([F_cov_matrix])
                 T_cov_matrices.append([T_cov_matrix])
         # populate the covariances to the class instance
