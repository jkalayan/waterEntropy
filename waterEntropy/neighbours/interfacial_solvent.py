--- conflicted
+++ resolved
@@ -87,13 +87,7 @@
     Sorient_dict = Orient.get_resid_orientational_entropy_from_dict(
         Orient.Labels.resid_labelled_shell_counts
     )
-<<<<<<< HEAD
-    # print_Sorient_dicts(Sorient_dict)
-    # print_frame_solvent_dicts(frame_solvent_indices)
-    return Sorient_dict, frame_solvent_indices
-=======
     return Sorient_dict  # , covariances  # frame_solvent_indices,
->>>>>>> f6e01f1d
 
 
 def get_solvent_vibrational_entropy(system, frame_solvent_indices):
