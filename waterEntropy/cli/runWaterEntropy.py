#!/usr/bin/env python

"""
"""

import argparse
from datetime import datetime
import logging
import sys

from MDAnalysis import Universe

import waterEntropy.neighbours.interfacial_solvent as GetSolvent


def run_waterEntropy(
    file_topology="file_topology",
    file_coords="file_coords",
    file_forces="file_forces",
    file_energies="file_energies",
    list_files="list_files",
):
    # pylint: disable=all
    """
    Functions required:
    [X] Force torque for whole molecule principal axes
    [X] Force torque for custom axes
    [X] Covariance matrices
    [X] Nearest non-like
    [X] RAD shell
    [X] HB in shell
    [X] neighbour list
    [X] label RAD shell
    [] molecule level RAD shell
    [] save stats into multiple dicts
    [] running averages
    [] Dict for
    """

    startTime = datetime.now()
    print(startTime)

<<<<<<< HEAD
    # help(MDAnalysis.coordinates.LAMMPS)
    # topology = Universe(file_topology)
    # print(topology.atoms[0].name)
    # trajectory = DumpReader("na_cl_2/Trajectory_npt_1.data.gz")
    # # print([int(ts.time) for ts in trajectory])
    # for ts in trajectory[:1]:
    #     print(ts.positions[:10])
    # #forces = DumpReader("na_cl_2/Forces_npt_1.data.gz").convert_forces_from_native()
    # sys.exit()

    # coords = Universe(file_topology, file_coords, format="TRJ")
    coords = Universe(file_topology, file_coords)
    start, end, step = 0, 10, 1
    print(coords.trajectory)

    Sorient_dict, frame_solvent_indices = GetSolvent.get_interfacial_water_orient_entropy(coords, start, end, step)
    GetSolvent.print_Sorient_dicts(Sorient_dict)
    GetSolvent.print_frame_solvent_dicts(frame_solvent_indices)

    sys.exit()
    # forces = Universe(file_topology, file_forces, format="TRJ")
    forces2 = Universe(file_topology, file_coords, format="TRJ")
    # print(forces.trajectory[0].positions)
    # print(forces.atoms)
    frame_solvent_indices = nested_dict()
    for ts1, ts2 in zip(coords.trajectory[:], forces2.trajectory[:]):
        print(ts1, ts2.frame)
        # print("\n", coords.trajectory.time)
        atom = coords.select_atoms("all")

        # 1. find > 1 UA molecules in system, these are the solutes
        resid_list = Select.find_large_molecules(coords)
        solutes = Select.get_selection(coords, "resid", resid_list)

        # 2. find the interfacial solvent molecules that are 1 UA in size
        # and are in the RAD shell of any solute
        solvent_indices = RADShell.find_interfacial_solvent(solutes, coords)
        first_shell_solvent = Select.get_selection(coords, "index", solvent_indices)

        # 3. iterate through first shell solvent and find their RAD shells,
        # HBing in the shells and shell labels
        for solvent in first_shell_solvent:
            # 3a. find RAD shell of interfacial solvent
            shell = RADShell.get_RAD_shell(solvent, coords)
            shell = RADShell.RAD(solvent.index, shell)
            # print(">", solvent.index, shell.UA_shell)
            # 3b. find HBing in the shell
            HBond.get_shell_HBs(shell, coords)
            # 3c. find RAD shell labels
            shell = RADShell.get_shell_labels(solvent.index, coords, shell)
            # 3d. find HB labels
            HBond.get_HB_labels(solvent.index, coords)
            # print(shell.labels)
            # print(shell.donates_to_labels)
            # print(shell.accepts_from_labels)
            if shell.nearest_nonlike_idx:
                # 3e. populate the labels into a dictionary for stats
                # only if a different atom is in the RAD shell
                nearest_resid = coords.atoms[shell.nearest_nonlike_idx].resid
                nearest_resname = coords.atoms[shell.nearest_nonlike_idx].resname
                Orient.Labels(
                    nearest_resid,
                    nearest_resname,
                    shell.labels,
                    shell.donates_to_labels,
                    shell.accepts_from_labels,
                )

        dict1 = {
            ("labelled_shell"): {
                "shell_count": 0,
                "donates_to": {
                    "labelled_donators": 0,
                },
                "accepts_from": {
                    "labelled_acceptors": 0,
                },
            }
        }
        dict2 = {
            "nearest_resid": {
                ("labelled_shell"): {
                    "shell_count": 0,
                    "donates_to": {
                        "labelled_donators": 0,
                    },
                    "accepts_from": {
                        "labelled_acceptors": 0,
                    },
                }
            }
        }
        # clear each shell and HB dictionary ready for next frame.
        RADShell.RAD.shells.clear()
        HBond.HB.donating_to.clear()
        HBond.HB.accepting_from.clear()

        # # select heavy atoms that are not in water
        # # need a better way to do to this, where we can specify water based
        # # on what it is bonded to. So if we find O bonded to two Hs
        # # (check masses)
        # # atom = coords.select_atoms("mass 2 to 999 and not resname WAT")
        # atom = coords.select_atoms("resid 2")
        # atomF = forces.select_atoms("resid 2")
        # atom2 = atom.select_atoms("mass 1.1 to 999")
        # print(atom.positions)
        # heavy_atoms, all_atoms = get_FT_atoms(coords, atom)
        # print(heavy_atoms.indices)
        # print(all_atoms.indices)

        # print("\n" * 2)
        # center_of_mass = atom.center_of_mass()
        # principal_axes, MOI_axis = get_axes(atom)
        # # print(principal_axes, MOI_axis)

        # atom_indices, masses = get_atoms_masses(all_atoms, include_Hs=False)
        # print(atom_indices, masses)

        # torque = get_torques(atom, atomF, center_of_mass, principal_axes, MOI_axis)
        # cov_torque = get_covariance_matrix(torque, halve=True)
        # mass_weighted_force = get_mass_weighted_forces(atomF, principal_axes)
        # # print(mass_weighted_force)
        # custom_axis = get_custom_axes(
        #     atom.positions[0],
        #     [atom.positions[1]],
        #     atom.positions[2],
        #     coords.dimensions[:3],
        # )

        # get_custom_PI_MOI(
        #     atom.positions,
        #     principal_axes,
        #     atom.positions[0],
        #     atom.masses,
        #     atom.dimensions[:3],
        # )

    Sorient_dict = Orient.get_resid_orientational_entropy_from_dict(
        Orient.Labels.resid_labelled_shell_counts
    )

    # d = {1: {"CL": {("0_CL", "1_WAT", "1_WAT", "1_WAT", "1_WAT", "1_WAT", "2_WAT", "2_WAT"):
    #                             {"shell_count": 2,
    #                             "accepts_from": {"2_WAT": 3, "1_WAT": 1},
    #                             "donates_to": {"0_CL": 1, "1_WAT": 1}
    #                             }}}}
    # Sorient_dict = Orient.get_resid_orientational_entropy_from_dict(d)
=======
    # load topology and coordinates
    u = Universe(file_topology, file_coords, format="MDCRD")
    # seperate universe where forces are the loaded trajectory
    uf = Universe(file_topology, file_forces, format="MDCRD")
    # set the has_forces flag on the Timestep first
    u.trajectory.ts.has_forces = True
    # add the forces (which are saved as positions be default) from uf to u
    u.atoms.forces = uf.atoms.positions
    # set the frames to be analysed
    start, end, step = 0, 1, 1
    print(u.trajectory)
    # u.trajectory[frame] # move to a particular frame using this

    Sorient_dict= GetSolvent.get_interfacial_water_orient_entropy(u, start, end, step)
    GetSolvent.print_Sorient_dicts(Sorient_dict)
    # GetSolvent.print_frame_solvent_dicts(frame_solvent_indices)
    # for near_solvent_name, forces in covariances.forces.items():
    #     near = near_solvent_name[0]
    #     solvent_name = near_solvent_name[1]
    #     torques = covariances.torques[near_solvent_name]
    #     counts = covariances.counts[near_solvent_name]
    #     print(near, solvent_name, forces, torques, counts)
>>>>>>> f6e01f1d


    sys.stdout.flush()
    print(datetime.now() - startTime)


def main():
    """ """
    try:
        usage = "runWaterEntropy.py [-h]"
        parser = argparse.ArgumentParser(
            description="Program for reading "
            "in molecule forces, coordinates and energies for "
            "entropy calculations.",
            usage=usage,
            formatter_class=argparse.ArgumentDefaultsHelpFormatter,
        )
        parser.add_argument_group("Options")
        parser.add_argument(
            "-t",
            "--file_topology",
            metavar="file",
            default=None,
            help="name of file containing system topology.",
        )
        parser.add_argument(
            "-c",
            "--file_coords",
            metavar="file",
            default=None,
            help="name of file containing coordinates.",
        )
        parser.add_argument(
            "-f",
            "--file_forces",
            metavar="file",
            default=None,
            help="name of file containing forces.",
        )
        parser.add_argument(
            "-e",
            "--file_energies",
            metavar="file",
            default=None,
            help="name of file containing energies.",
        )
        parser.add_argument(
            "-l",
            "--list_files",
            action="store",
            metavar="file",
            default=False,
            help="file containing list of file paths.",
        )
        op = parser.parse_args()
    except argparse.ArgumentError:
        logging.error(
            "Command line arguments are ill-defined, please check the arguments."
        )
        raise
        sys.exit(1)

    run_waterEntropy(
        file_topology=op.file_topology,
        file_coords=op.file_coords,
        file_forces=op.file_forces,
        file_energies=op.file_energies,
        list_files=op.list_files,
    )


if __name__ == "__main__":
    main()<|MERGE_RESOLUTION|>--- conflicted
+++ resolved
@@ -40,155 +40,6 @@
     startTime = datetime.now()
     print(startTime)
 
-<<<<<<< HEAD
-    # help(MDAnalysis.coordinates.LAMMPS)
-    # topology = Universe(file_topology)
-    # print(topology.atoms[0].name)
-    # trajectory = DumpReader("na_cl_2/Trajectory_npt_1.data.gz")
-    # # print([int(ts.time) for ts in trajectory])
-    # for ts in trajectory[:1]:
-    #     print(ts.positions[:10])
-    # #forces = DumpReader("na_cl_2/Forces_npt_1.data.gz").convert_forces_from_native()
-    # sys.exit()
-
-    # coords = Universe(file_topology, file_coords, format="TRJ")
-    coords = Universe(file_topology, file_coords)
-    start, end, step = 0, 10, 1
-    print(coords.trajectory)
-
-    Sorient_dict, frame_solvent_indices = GetSolvent.get_interfacial_water_orient_entropy(coords, start, end, step)
-    GetSolvent.print_Sorient_dicts(Sorient_dict)
-    GetSolvent.print_frame_solvent_dicts(frame_solvent_indices)
-
-    sys.exit()
-    # forces = Universe(file_topology, file_forces, format="TRJ")
-    forces2 = Universe(file_topology, file_coords, format="TRJ")
-    # print(forces.trajectory[0].positions)
-    # print(forces.atoms)
-    frame_solvent_indices = nested_dict()
-    for ts1, ts2 in zip(coords.trajectory[:], forces2.trajectory[:]):
-        print(ts1, ts2.frame)
-        # print("\n", coords.trajectory.time)
-        atom = coords.select_atoms("all")
-
-        # 1. find > 1 UA molecules in system, these are the solutes
-        resid_list = Select.find_large_molecules(coords)
-        solutes = Select.get_selection(coords, "resid", resid_list)
-
-        # 2. find the interfacial solvent molecules that are 1 UA in size
-        # and are in the RAD shell of any solute
-        solvent_indices = RADShell.find_interfacial_solvent(solutes, coords)
-        first_shell_solvent = Select.get_selection(coords, "index", solvent_indices)
-
-        # 3. iterate through first shell solvent and find their RAD shells,
-        # HBing in the shells and shell labels
-        for solvent in first_shell_solvent:
-            # 3a. find RAD shell of interfacial solvent
-            shell = RADShell.get_RAD_shell(solvent, coords)
-            shell = RADShell.RAD(solvent.index, shell)
-            # print(">", solvent.index, shell.UA_shell)
-            # 3b. find HBing in the shell
-            HBond.get_shell_HBs(shell, coords)
-            # 3c. find RAD shell labels
-            shell = RADShell.get_shell_labels(solvent.index, coords, shell)
-            # 3d. find HB labels
-            HBond.get_HB_labels(solvent.index, coords)
-            # print(shell.labels)
-            # print(shell.donates_to_labels)
-            # print(shell.accepts_from_labels)
-            if shell.nearest_nonlike_idx:
-                # 3e. populate the labels into a dictionary for stats
-                # only if a different atom is in the RAD shell
-                nearest_resid = coords.atoms[shell.nearest_nonlike_idx].resid
-                nearest_resname = coords.atoms[shell.nearest_nonlike_idx].resname
-                Orient.Labels(
-                    nearest_resid,
-                    nearest_resname,
-                    shell.labels,
-                    shell.donates_to_labels,
-                    shell.accepts_from_labels,
-                )
-
-        dict1 = {
-            ("labelled_shell"): {
-                "shell_count": 0,
-                "donates_to": {
-                    "labelled_donators": 0,
-                },
-                "accepts_from": {
-                    "labelled_acceptors": 0,
-                },
-            }
-        }
-        dict2 = {
-            "nearest_resid": {
-                ("labelled_shell"): {
-                    "shell_count": 0,
-                    "donates_to": {
-                        "labelled_donators": 0,
-                    },
-                    "accepts_from": {
-                        "labelled_acceptors": 0,
-                    },
-                }
-            }
-        }
-        # clear each shell and HB dictionary ready for next frame.
-        RADShell.RAD.shells.clear()
-        HBond.HB.donating_to.clear()
-        HBond.HB.accepting_from.clear()
-
-        # # select heavy atoms that are not in water
-        # # need a better way to do to this, where we can specify water based
-        # # on what it is bonded to. So if we find O bonded to two Hs
-        # # (check masses)
-        # # atom = coords.select_atoms("mass 2 to 999 and not resname WAT")
-        # atom = coords.select_atoms("resid 2")
-        # atomF = forces.select_atoms("resid 2")
-        # atom2 = atom.select_atoms("mass 1.1 to 999")
-        # print(atom.positions)
-        # heavy_atoms, all_atoms = get_FT_atoms(coords, atom)
-        # print(heavy_atoms.indices)
-        # print(all_atoms.indices)
-
-        # print("\n" * 2)
-        # center_of_mass = atom.center_of_mass()
-        # principal_axes, MOI_axis = get_axes(atom)
-        # # print(principal_axes, MOI_axis)
-
-        # atom_indices, masses = get_atoms_masses(all_atoms, include_Hs=False)
-        # print(atom_indices, masses)
-
-        # torque = get_torques(atom, atomF, center_of_mass, principal_axes, MOI_axis)
-        # cov_torque = get_covariance_matrix(torque, halve=True)
-        # mass_weighted_force = get_mass_weighted_forces(atomF, principal_axes)
-        # # print(mass_weighted_force)
-        # custom_axis = get_custom_axes(
-        #     atom.positions[0],
-        #     [atom.positions[1]],
-        #     atom.positions[2],
-        #     coords.dimensions[:3],
-        # )
-
-        # get_custom_PI_MOI(
-        #     atom.positions,
-        #     principal_axes,
-        #     atom.positions[0],
-        #     atom.masses,
-        #     atom.dimensions[:3],
-        # )
-
-    Sorient_dict = Orient.get_resid_orientational_entropy_from_dict(
-        Orient.Labels.resid_labelled_shell_counts
-    )
-
-    # d = {1: {"CL": {("0_CL", "1_WAT", "1_WAT", "1_WAT", "1_WAT", "1_WAT", "2_WAT", "2_WAT"):
-    #                             {"shell_count": 2,
-    #                             "accepts_from": {"2_WAT": 3, "1_WAT": 1},
-    #                             "donates_to": {"0_CL": 1, "1_WAT": 1}
-    #                             }}}}
-    # Sorient_dict = Orient.get_resid_orientational_entropy_from_dict(d)
-=======
     # load topology and coordinates
     u = Universe(file_topology, file_coords, format="MDCRD")
     # seperate universe where forces are the loaded trajectory
@@ -211,7 +62,6 @@
     #     torques = covariances.torques[near_solvent_name]
     #     counts = covariances.counts[near_solvent_name]
     #     print(near, solvent_name, forces, torques, counts)
->>>>>>> f6e01f1d
 
 
     sys.stdout.flush()
